name: Unit tests of MEWS by pytest on several platforms
on: [push]
jobs:  
  RunMEWSpytest:
    strategy:
      matrix:
        os: [ubuntu-latest, windows-latest, macos-latest]
        pyversion: [3.8, 3.9]
  
    runs-on: ${{ matrix.os }}
    steps:
      - run: echo "The job was automatically triggered by a ${{ github.event_name }} event."
      - run: echo "This job is now running on a ${{ runner.os }} server hosted by GitHub!"
      - run: echo "The name of your branch is ${{ github.ref }} and your repository is ${{ github.repository }}."
      - name: Check out repository code
        uses: actions/checkout@v3
        with: 
          ref: develop 
      - name: Install Python3
        uses: actions/setup-python@v1
        with:
           python-version: ${{ matrix.pyversion }}
      - name: Install dependencies
        run: |
           python -m pip install --upgrade pip
           pip install -r requirements.txt
           python setup.py develop
      - name: run tests with pytest
        run: |
           # copy needed to get local data to the library copy.
           # cp -r /home/runner/work/MEWS/MEWS/mews/events/data /opt/hostedtoolcache/Python/3.8.12/x64/lib/python3.8/site-packages/mews-0.0.1-py3.8-linux-x86_64.egg/mews/events
           # Still don't know why this comamnd is needed. If test fails with "events folder not found, then you can comment this command
           # out and the tests will fail with a new path that you need to copy.
<<<<<<< HEAD
           cp -r /home/runner/work/MEWS/MEWS/mews/events/data /opt/hostedtoolcache/Python/3.8.13/x64/lib/python3.8/site-packages/mews-0.0.2b0-py3.8-linux-x86_64.egg/mews/events/
=======
           # cp -r /home/runner/work/MEWS/MEWS/mews/events/data /opt/hostedtoolcache/Python/3.8.13/x64/lib/python3.8/site-packages/mews-0.0.1-py3.8-linux-x86_64.egg/mews/events/
>>>>>>> ac3316d8
           pytest
      - run: echo "The ${{ github.repository }} repository has been cloned to the runner."
      - name: List files in the repository
        run: |
          ls ${{ github.workspace }}
      - run: echo "This job's status is ${{ job.status }}."<|MERGE_RESOLUTION|>--- conflicted
+++ resolved
@@ -27,15 +27,6 @@
            python setup.py develop
       - name: run tests with pytest
         run: |
-           # copy needed to get local data to the library copy.
-           # cp -r /home/runner/work/MEWS/MEWS/mews/events/data /opt/hostedtoolcache/Python/3.8.12/x64/lib/python3.8/site-packages/mews-0.0.1-py3.8-linux-x86_64.egg/mews/events
-           # Still don't know why this comamnd is needed. If test fails with "events folder not found, then you can comment this command
-           # out and the tests will fail with a new path that you need to copy.
-<<<<<<< HEAD
-           cp -r /home/runner/work/MEWS/MEWS/mews/events/data /opt/hostedtoolcache/Python/3.8.13/x64/lib/python3.8/site-packages/mews-0.0.2b0-py3.8-linux-x86_64.egg/mews/events/
-=======
-           # cp -r /home/runner/work/MEWS/MEWS/mews/events/data /opt/hostedtoolcache/Python/3.8.13/x64/lib/python3.8/site-packages/mews-0.0.1-py3.8-linux-x86_64.egg/mews/events/
->>>>>>> ac3316d8
            pytest
       - run: echo "The ${{ github.repository }} repository has been cloned to the runner."
       - name: List files in the repository
